--- conflicted
+++ resolved
@@ -34,14 +34,9 @@
 
     """
     M = len(index_mask)
-<<<<<<< HEAD
-    #switch = np.random.randn(M) < 0
-    _pt_shuffle_rec(partition_tree.shape[0]-1, indexes, index_mask, partition_tree, M, 0)
-=======
     # switch = np.random.randn(M) < 0
     _pt_shuffle_rec(partition_tree.shape[0] - 1, indexes, index_mask, partition_tree, M, 0)
 
->>>>>>> 06e88660
 
 @njit
 def _pt_shuffle_rec(i, indexes, index_mask, partition_tree, M, pos):
