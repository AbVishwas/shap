import math
import queue  # multi-producer, multi-consumer queues
import time  # time execution
from itertools import chain, combinations, product

import numpy as np  # numpy base
from numba import njit  # just in time compiler
from tqdm.auto import tqdm  # progress bar

from .. import Explanation, links  # shap modules
from ..explainers._explainer import Explainer
from ..models import Model
from ..utils import MaskedModel, OpChain, make_masks, safe_isinstance


class PartitionExplainer(Explainer):
<<<<<<< HEAD
=======
    """Uses the Partition SHAP method to explain the output of any function.

    Partition SHAP computes Shapley values recursively through a hierarchy of features, this
    hierarchy defines feature coalitions and results in the Owen values from game theory.

    The PartitionExplainer has two particularly nice properties:

    1) PartitionExplainer is model-agnostic but when using a balanced partition tree only has
       quadratic exact runtime (in term of the number of input features). This is in contrast to the
       exponential exact runtime of KernelExplainer or SamplingExplainer.
    2) PartitionExplainer always assigns to groups of correlated features the credit that set of features
       would have had if treated as a group. This means if the hierarchical clustering given to
       PartitionExplainer groups correlated features together, then feature correlations are
       "accounted for" in the sense that the total credit assigned to a group of tightly dependent features
       does not depend on how they behave if their correlation structure was broken during the explanation's
       perturbation process.

    Note that for linear models the Owen values that PartitionExplainer returns are the same as the standard
    non-hierarchical Shapley values.
    """

>>>>>>> 8954b188
    def __init__(
        self,
        model,
        masker,
        *,
        output_names=None,
        link=links.identity,
        linearize_link=True,
        feature_names=None,
        partition_tree=None,
        **call_args,
    ):
        super().__init__(
            model,
            masker,
            link=link,
            linearize_link=linearize_link,
            algorithm="partition",
            output_names=output_names,
            feature_names=feature_names,
        )

        self.input_shape = (
            masker.shape[1:]
            if hasattr(masker, "shape") and not callable(masker.shape)
            else None
        )
        if not safe_isinstance(self.model, "shap.models.Model"):
            self.model = Model(self.model)

        self.expected_value = None
        self._curr_base_value = None

        if self.input_shape is not None and len(self.input_shape) > 1:
            self._reshaped_model = lambda x: self.model(
                x.reshape(x.shape[0], *self.input_shape)
            )
        else:
            self._reshaped_model = self.model

        self.partition_tree = partition_tree

        if not callable(self.masker.clustering):
            self._clustering = self.masker.clustering
            self._mask_matrix = make_masks(self._clustering)

        if len(call_args) > 0:
            class PartitionExplainer(self.__class__):
                def __call__(
                    self,
                    *args,
                    max_evals=500,
                    fixed_context=None,
                    main_effects=False,
                    error_bounds=False,
                    batch_size="auto",
                    outputs=None,
                    silent=False,
                ):
                    return super().__call__(
                        *args,
                        max_evals=max_evals,
                        fixed_context=fixed_context,
                        main_effects=main_effects,
                        error_bounds=error_bounds,
                        batch_size=batch_size,
                        outputs=outputs,
                        silent=silent,
                    )

            PartitionExplainer.__call__.__doc__ = self.__class__.__call__.__doc__
            self.__class__ = PartitionExplainer
            for k, v in call_args.items():
                self.__call__.__kwdefaults__[k] = v

    def __call__(
        self,
        *args,
        max_evals=500,
        fixed_context=None,
        main_effects=False,
        error_bounds=False,
        batch_size="auto",
        outputs=None,
        silent=False,
    ):
        return super().__call__(
            *args,
            max_evals=max_evals,
            fixed_context=fixed_context,
            main_effects=main_effects,
            error_bounds=error_bounds,
            batch_size=batch_size,
            outputs=outputs,
            silent=silent,
        )

    def explain_row(
        self,
        *row_args,
        max_evals,
        main_effects,
        error_bounds,
        batch_size,
        outputs,
        silent,
        fixed_context="auto",
    ):
        if fixed_context == "auto":
            fixed_context = None
        elif fixed_context not in [0, 1, None]:
            raise ValueError(
                f"Unknown fixed_context value passed (must be 0, 1 or None): {fixed_context}"
            )

        fm = MaskedModel(
            self.model, self.masker, self.link, self.linearize_link, *row_args
        )
        M = len(fm)
        m00 = np.zeros(M, dtype=bool)
        if self._curr_base_value is None or not getattr(
            self.masker, "fixed_background", False
        ):
            self._curr_base_value = fm(m00.reshape(1, -1), zero_index=0)[0]
        f11 = fm(~m00.reshape(1, -1))[0]

        if self.partition_tree is not None:
            return self.explain_with_partition_tree(fm, self._curr_base_value,  outputs)
        else:
            return self.explain_with_clustering(fm, self._curr_base_value, f11, max_evals, outputs, fixed_context, batch_size, silent, row_args)

    def explain_with_clustering(
        self, fm, f00, f11, max_evals, outputs, fixed_context, batch_size, silent, row_args
    ):
        if callable(self.masker.clustering):
            self._clustering = self.masker.clustering(*row_args)
            self._mask_matrix = make_masks(self._clustering)
        M = len(fm)
        #m00 = np.zeros(M, dtype=bool)
        if (
            hasattr(self._curr_base_value, "shape")
            and len(self._curr_base_value.shape) > 0
        ):
            if outputs is None:
                outputs = np.arange(len(self._curr_base_value))
            elif isinstance(outputs, OpChain):
                outputs = outputs.apply(Explanation(f11)).values

            out_shape = (2 * self._clustering.shape[0] + 1, len(outputs))
        else:
            out_shape = (2 * self._clustering.shape[0] + 1,)

        if max_evals == "auto":
            max_evals = 500

        self.values = np.zeros(out_shape)
        self.dvalues = np.zeros(out_shape)

        self.winter(
            fm,
            self._curr_base_value,
            f11,
            max_evals - 2,
            outputs,
            fixed_context,
            batch_size,
            silent,
        )
        self.values[:] = self.dvalues
        lower_credit(len(self.dvalues) - 1, 0, M, self.values, self._clustering)
        return {
            "values": self.values[:M].copy(),
            "expected_values": self._curr_base_value
            if outputs is None
            else self._curr_base_value[outputs],
            "mask_shapes": [s + out_shape[1:] for s in fm.mask_shapes],
            "main_effects": None,
            "hierarchical_values": self.dvalues.copy(),
            "clustering": self._clustering,
            "output_indices": outputs,
            "output_names": getattr(self.model, "output_names", None),
        }

    def explain_with_partition_tree(self, fm, f00, outputs):
        # Step 1: Generate all unique masks
        self.root = Node("Root")
        build_tree(self.partition_tree, self.root)
        self.combinations_list = generate_paths_and_combinations(self.root)
        #print("self.combinations",self.combinations_list)
        self.masks, self.keys = create_masks1(self.root, self.masker.feature_names)
        self.masks_dict = dict(zip(self.keys, self.masks))
        self.mask_permutations = create_combined_masks(self.combinations_list, self.masks_dict)
        #print("mask_permutations", self.mask_permutations, "\n")
        self.masks_list = [mask for _, mask, _ in self.mask_permutations]
        self.unique_masks_set = set(map(tuple, self.masks_list))
        self.unique_masks = [np.array(mask) for mask in self.unique_masks_set]

        # Step 2: Compute model results for all unique masks
        mask_results = {}
        for mask in self.unique_masks:
            result = fm(mask.reshape(1, -1))
            mask_results[tuple(mask)] = result

        # Step 3: Compute marginals for permutations
        shap_values = np.zeros(len(fm))
        last_key_to_off_indexes, last_key_to_on_indexes, weights = map_combinations_to_unique_masks(
            self.mask_permutations, self.unique_masks
        )

        feature_name_to_index = {name: idx for idx, name in enumerate(self.masker.feature_names)}
        #collected_weights = []
        # Step 4: Implement Owen values weighting
        for last_key in last_key_to_off_indexes:
            off_indexes = last_key_to_off_indexes[last_key]
            on_indexes = last_key_to_on_indexes[last_key]
            weight_list = weights[last_key]

            for off_index, on_index, weight in zip(off_indexes, on_indexes, weight_list):
                #print(weight)
                off_result = mask_results[tuple(self.unique_masks[off_index])]
                on_result = mask_results[tuple(self.unique_masks[on_index])]
                #print(off_result)
                #print(on_result)
               # print("weight before calculation", weight) # this might be interesting to plot
                #collected_weights.append(weight)

                marginal_contribution = (on_result - off_result) * weight
                #print(marginal_contribution)
                shap_values[feature_name_to_index[last_key]] += marginal_contribution #.item()


        # Step 5: Return results
        return {
            "values": shap_values.copy(),
            "expected_values": f00,
            "mask_shapes": [s + () for s in fm.mask_shapes],
            "main_effects": None,
            "hierarchical_values": shap_values,
            "clustering": None,
            "output_indices": outputs,
            "output_names": getattr(self.model, "output_names", None),
        }

    def __str__(self):
        return "shap.explainers.PartitionExplainer()"

    def winter(
        self, fm, f00, f11, max_evals, output_indexes, fixed_context, batch_size, silent
    ):
        M = len(fm)
        m00 = np.zeros(
            M, dtype=bool
        )
        base_value = f00
        ind = len(self.dvalues) - 1

        if output_indexes is not None:
            f00 = f00[output_indexes]
            f11 = f11[output_indexes]

        q = queue.PriorityQueue()
        q.put(
            (0, 0, (m00, f00, f11, ind, 1.0))
        )
        eval_count = 0
        total_evals = min(
            max_evals, (M - 1) * M
        )
        pbar = None
        start_time = time.time()
        while not q.empty():
            if eval_count >= max_evals:
                while not q.empty():
                    m00, f00, f11, ind, weight = q.get()[2]
                    self.dvalues[ind] += (f11 - f00) * weight
                break

            batch_args = []
            batch_masks = []

            while (
                not q.empty()
                and len(batch_masks) < batch_size
                and eval_count + len(batch_masks) < max_evals
            ):
                m00, f00, f11, ind, weight = q.get()[2]

                lind = int(self._clustering[ind - M, 0]) if ind >= M else -1
                rind = int(self._clustering[ind - M, 1]) if ind >= M else -1

                if ind < M:
                    distance = -1
                else:
                    if self._clustering.shape[1] >= 3:
                        distance = self._clustering[ind - M, 2]
                    else:
                        distance = 1

                if distance < 0:
                    #print(ind)
                    #print(weight)
                    self.dvalues[ind] += (f11 - f00) * weight
                    continue

                m10 = m00.copy()
                m10[:] += self._mask_matrix[lind, :]

                m01 = m00.copy()
                m01[:] += self._mask_matrix[rind, :]

                batch_args.append((m00, m10, m01, f00, f11, ind, lind, rind, weight))
                batch_masks.append(m10)
                batch_masks.append(m01)

            batch_masks = np.array(batch_masks)

            if len(batch_args) > 0:
                fout = fm(batch_masks)
                if output_indexes is not None:
                    fout = fout[:, output_indexes]

                eval_count += len(batch_masks)

                if pbar is None and time.time() - start_time > 5:
                    pbar = tqdm(total=total_evals, disable=silent, leave=False)
                    pbar.update(eval_count)
                if pbar is not None:
                    pbar.update(len(batch_masks))

            for i in range(len(batch_args)):
                m00, m10, m01, f00, f11, ind, lind, rind, weight = batch_args[i]

                f10 = fout[2 * i]
                f01 = fout[2 * i + 1]

                new_weight = weight
                if fixed_context is None:
                    new_weight /= 2

                if fixed_context is None or fixed_context == 0:
                    args = (m00, f00, f10, lind, new_weight)
                    q.put(
                        (
                            -np.max(np.abs(f10 - f00)) * new_weight,
                            np.random.randn(),
                            args,
                        )
                    )

                    args = (m00, f00, f01, rind, new_weight)
                    q.put(
                        (
                            -np.max(np.abs(f01 - f00)) * new_weight,
                            np.random.randn(),
                            args,
                        )
                    )

                if fixed_context is None or fixed_context == 1:
                    args = (m01, f01, f11, lind, new_weight)
                    q.put(
                        (
                            -np.max(np.abs(f11 - f01)) * new_weight,
                            np.random.randn(),
                            args,
                        )
                    )

                    args = (m10, f10, f11, rind, new_weight)
                    q.put(
                        (
                            -np.max(np.abs(f11 - f10)) * new_weight,
                            np.random.randn(),
                            args,
                        )
                    )

        if pbar is not None:
            pbar.close()

        self.last_eval_count = eval_count

        return output_indexes, base_value


@njit
def lower_credit(i, value, M, values, clustering):
    if i < M:
        values[i] += value
        return
    li = int(clustering[i - M, 0])
    ri = int(clustering[i - M, 1])
    group_size = int(clustering[i - M, 3])
    lsize = int(clustering[li - M, 3]) if li >= M else 1
    rsize = int(clustering[ri - M, 3]) if ri >= M else 1
    assert lsize + rsize == group_size
    values[i] += value
    lower_credit(li, values[i] * lsize / group_size, M, values, clustering)
    lower_credit(ri, values[i] * rsize / group_size, M, values, clustering)


class Node:
    def __init__(self, key):
        self.key = key
        self.child = []
        self.permutations = [] # this may not be the greatest idea??
        self.weights = []

    def __repr__(self):
        return f"({self.key}): {self.child} -> {self.permutations} \\ {self.weights}"

# This function is to encode the dictionary to our specific structure
def build_tree(d, root):
    if isinstance(d, dict):
        for key, value in d.items():
            node = Node(key)
            root.child.append(node)
            build_tree(value, node)
    elif isinstance(d, list):
        for item in d:
            node = Node(item)
            root.child.append(node)
    # get all the sibling permutations
    generate_permutations(root)

#generate all permutations of sibling nodes and assign it to the nodes
def generate_permutations(node):
    if not node.child:  # Leaf node
        node.permutations = []
        return

    children_keys = [child.key for child in node.child]
    node.permutations = {}

    for i, child in enumerate(node.child):
        excluded = children_keys[:i] + children_keys[i + 1:]
        generate_permutations(child)

        # Generate all unique combinations of permutations for each child
        child.permutations = list(all_subsets(excluded))
        #print(len(children_keys))
        #print([len(permutation) for permutation in child.permutations])
        child.weights = [compute_weight(len(children_keys), len(permutation)) for permutation in child.permutations]
        #print(child.weights)


def compute_weight(total, selected):
    return 1 / (total * math.comb(total - 1, selected))

def all_subsets(iterable):
    return chain.from_iterable(combinations(iterable, n) for n in range(len(iterable) + 1))


def get_all_leaf_values(node):
    leaves = []
    if not node.child:
        leaves.append(node.key)
    else:
        for child in node.child:
            leaves.extend(get_all_leaf_values(child))
    return leaves


def create_masks1(node, columns):
    masks = [np.zeros(len(columns), dtype=bool)]
    keys = [()]

    if not node.child:
        mask = columns == node.key
        masks.append(mask)
        keys.append(node.key)
    else:
        current_node_mask = columns.isin(get_all_leaf_values(node))
        masks.append(current_node_mask)
        keys.append(node.key)

        for subset in node.child:
            child_masks, child_keys = create_masks1(subset, columns)
            masks.extend(child_masks)
            keys.extend(child_keys)

    return masks, keys



def generate_paths_and_combinations(node):
    paths = []

    def dfs(current_node, current_path):
        current_path.append((current_node.key, current_node.permutations, current_node.weights))

        if not current_node.child:  # Leaf node
            paths.append(current_path[:])  # Make a copy of current_path
        else:
            for child in current_node.child:
                dfs(child, current_path)

        current_path.pop()  # Backtrack

    dfs(node, [])


    combinations_list = []
    #print("the paths",paths)

    for path in paths:
        filtered_path = [(key, perms, weight) for key, perms, weight in path if perms]
        #print("filtered_path", filtered_path, "\n")
        if filtered_path:
            node_keys, permutations, weights = zip(*filtered_path)
            path_combinations = list(product(*permutations))
            weight_combinations = list(product(*weights))
            #print("path combos", path_combinations, len(path_combinations))
            #print("the weight combs", weight_combinations, len(weight_combinations))
            weight_products = [np.prod(weight_tuple) for weight_tuple in weight_combinations]
            #print(weight_products)

            last_key = node_keys[-1]
            for i, combination in enumerate(path_combinations):
                combinations_list.append((last_key, combination, weight_products[i]))

    return combinations_list


def combine_masks(masks):
    combined_mask = np.logical_or.reduce(masks)
    return combined_mask


def create_combined_masks(combinations, masks_dict):
    combined_masks = []
    for last_key, combination, weights in combinations:
        masks = []
        for keys in combination:
            if isinstance(keys, tuple) and not keys:
                continue
            for key in keys:
                if key in masks_dict:
                    masks.append(masks_dict[key])

        if masks:
            combined_mask = combine_masks(masks)
            combined_masks.append((last_key, combined_mask, weights))

            if last_key in masks_dict:
                combined_mask_with_last_key = combine_masks(masks + [masks_dict[last_key]])
                combined_masks.append((last_key, combined_mask_with_last_key, weights))
        else:
            combined_mask = np.zeros_like(list(masks_dict.values())[0])
            combined_masks.append((last_key, combined_mask, weights))

            if last_key in masks_dict:
                combined_mask_with_last_key = combine_masks([combined_mask, masks_dict[last_key]])
                combined_masks.append((last_key, combined_mask_with_last_key, weights))
    return combined_masks


def map_combinations_to_unique_masks(combined_masks, unique_masks):
    unique_mask_index_map = {tuple(mask): idx for idx, mask in enumerate(unique_masks)}
    last_key_to_off_indexes = {}
    last_key_to_on_indexes = {}
    weights = {}

    for i, (last_key, combined_mask, weight) in enumerate(combined_masks):
        mask_tuple = tuple(combined_mask)
        unique_index = unique_mask_index_map[mask_tuple]

        if i % 2 == 0:  # Even index -> OFF value
            if last_key not in last_key_to_off_indexes:
                last_key_to_off_indexes[last_key] = []
                weights[last_key] = []
            last_key_to_off_indexes[last_key].append(unique_index)
            weights[last_key].append(weight)
        else:  # Odd index -> ON value
            if last_key not in last_key_to_on_indexes:
                last_key_to_on_indexes[last_key] = []
            last_key_to_on_indexes[last_key].append(unique_index)

    return last_key_to_off_indexes, last_key_to_on_indexes, weights


def create_partition_hierarchy(linkage_matrix, columns):
    def build_hierarchy(node, linkage_matrix, columns):
        if node < len(columns):
            return {columns[node]: columns[node]}
        else:
            left_child = int(linkage_matrix[node - len(columns), 0])
            right_child = int(linkage_matrix[node - len(columns), 1])
            left_subtree = build_hierarchy(left_child, linkage_matrix, columns)
            right_subtree = build_hierarchy(right_child, linkage_matrix, columns)
            return {f'cluster_{node}': {**left_subtree, **right_subtree}}

    root_node = len(linkage_matrix) + len(columns) - 1
    hierarchy = build_hierarchy(root_node, linkage_matrix, columns)
    return hierarchy[f'cluster_{root_node}']<|MERGE_RESOLUTION|>--- conflicted
+++ resolved
@@ -14,8 +14,6 @@
 
 
 class PartitionExplainer(Explainer):
-<<<<<<< HEAD
-=======
     """Uses the Partition SHAP method to explain the output of any function.
 
     Partition SHAP computes Shapley values recursively through a hierarchy of features, this
@@ -37,7 +35,6 @@
     non-hierarchical Shapley values.
     """
 
->>>>>>> 8954b188
     def __init__(
         self,
         model,
@@ -60,11 +57,7 @@
             feature_names=feature_names,
         )
 
-        self.input_shape = (
-            masker.shape[1:]
-            if hasattr(masker, "shape") and not callable(masker.shape)
-            else None
-        )
+        self.input_shape = masker.shape[1:] if hasattr(masker, "shape") and not callable(masker.shape) else None
         if not safe_isinstance(self.model, "shap.models.Model"):
             self.model = Model(self.model)
 
@@ -72,9 +65,7 @@
         self._curr_base_value = None
 
         if self.input_shape is not None and len(self.input_shape) > 1:
-            self._reshaped_model = lambda x: self.model(
-                x.reshape(x.shape[0], *self.input_shape)
-            )
+            self._reshaped_model = lambda x: self.model(x.reshape(x.shape[0], *self.input_shape))
         else:
             self._reshaped_model = self.model
 
@@ -85,6 +76,7 @@
             self._mask_matrix = make_masks(self._clustering)
 
         if len(call_args) > 0:
+
             class PartitionExplainer(self.__class__):
                 def __call__(
                     self,
@@ -149,38 +141,29 @@
         if fixed_context == "auto":
             fixed_context = None
         elif fixed_context not in [0, 1, None]:
-            raise ValueError(
-                f"Unknown fixed_context value passed (must be 0, 1 or None): {fixed_context}"
-            )
-
-        fm = MaskedModel(
-            self.model, self.masker, self.link, self.linearize_link, *row_args
-        )
+            raise ValueError(f"Unknown fixed_context value passed (must be 0, 1 or None): {fixed_context}")
+
+        fm = MaskedModel(self.model, self.masker, self.link, self.linearize_link, *row_args)
         M = len(fm)
         m00 = np.zeros(M, dtype=bool)
-        if self._curr_base_value is None or not getattr(
-            self.masker, "fixed_background", False
-        ):
+        if self._curr_base_value is None or not getattr(self.masker, "fixed_background", False):
             self._curr_base_value = fm(m00.reshape(1, -1), zero_index=0)[0]
         f11 = fm(~m00.reshape(1, -1))[0]
 
         if self.partition_tree is not None:
-            return self.explain_with_partition_tree(fm, self._curr_base_value,  outputs)
+            return self.explain_with_partition_tree(fm, self._curr_base_value, outputs)
         else:
-            return self.explain_with_clustering(fm, self._curr_base_value, f11, max_evals, outputs, fixed_context, batch_size, silent, row_args)
-
-    def explain_with_clustering(
-        self, fm, f00, f11, max_evals, outputs, fixed_context, batch_size, silent, row_args
-    ):
+            return self.explain_with_clustering(
+                fm, self._curr_base_value, f11, max_evals, outputs, fixed_context, batch_size, silent, row_args
+            )
+
+    def explain_with_clustering(self, fm, f00, f11, max_evals, outputs, fixed_context, batch_size, silent, row_args):
         if callable(self.masker.clustering):
             self._clustering = self.masker.clustering(*row_args)
             self._mask_matrix = make_masks(self._clustering)
         M = len(fm)
-        #m00 = np.zeros(M, dtype=bool)
-        if (
-            hasattr(self._curr_base_value, "shape")
-            and len(self._curr_base_value.shape) > 0
-        ):
+        # m00 = np.zeros(M, dtype=bool)
+        if hasattr(self._curr_base_value, "shape") and len(self._curr_base_value.shape) > 0:
             if outputs is None:
                 outputs = np.arange(len(self._curr_base_value))
             elif isinstance(outputs, OpChain):
@@ -210,9 +193,7 @@
         lower_credit(len(self.dvalues) - 1, 0, M, self.values, self._clustering)
         return {
             "values": self.values[:M].copy(),
-            "expected_values": self._curr_base_value
-            if outputs is None
-            else self._curr_base_value[outputs],
+            "expected_values": self._curr_base_value if outputs is None else self._curr_base_value[outputs],
             "mask_shapes": [s + out_shape[1:] for s in fm.mask_shapes],
             "main_effects": None,
             "hierarchical_values": self.dvalues.copy(),
@@ -226,11 +207,11 @@
         self.root = Node("Root")
         build_tree(self.partition_tree, self.root)
         self.combinations_list = generate_paths_and_combinations(self.root)
-        #print("self.combinations",self.combinations_list)
+        # print("self.combinations",self.combinations_list)
         self.masks, self.keys = create_masks1(self.root, self.masker.feature_names)
         self.masks_dict = dict(zip(self.keys, self.masks))
         self.mask_permutations = create_combined_masks(self.combinations_list, self.masks_dict)
-        #print("mask_permutations", self.mask_permutations, "\n")
+        # print("mask_permutations", self.mask_permutations, "\n")
         self.masks_list = [mask for _, mask, _ in self.mask_permutations]
         self.unique_masks_set = set(map(tuple, self.masks_list))
         self.unique_masks = [np.array(mask) for mask in self.unique_masks_set]
@@ -248,7 +229,7 @@
         )
 
         feature_name_to_index = {name: idx for idx, name in enumerate(self.masker.feature_names)}
-        #collected_weights = []
+        # collected_weights = []
         # Step 4: Implement Owen values weighting
         for last_key in last_key_to_off_indexes:
             off_indexes = last_key_to_off_indexes[last_key]
@@ -256,18 +237,17 @@
             weight_list = weights[last_key]
 
             for off_index, on_index, weight in zip(off_indexes, on_indexes, weight_list):
-                #print(weight)
+                # print(weight)
                 off_result = mask_results[tuple(self.unique_masks[off_index])]
                 on_result = mask_results[tuple(self.unique_masks[on_index])]
-                #print(off_result)
-                #print(on_result)
-               # print("weight before calculation", weight) # this might be interesting to plot
-                #collected_weights.append(weight)
+                # print(off_result)
+                # print(on_result)
+                # print("weight before calculation", weight) # this might be interesting to plot
+                # collected_weights.append(weight)
 
                 marginal_contribution = (on_result - off_result) * weight
-                #print(marginal_contribution)
-                shap_values[feature_name_to_index[last_key]] += marginal_contribution #.item()
-
+                # print(marginal_contribution)
+                shap_values[feature_name_to_index[last_key]] += marginal_contribution  # .item()
 
         # Step 5: Return results
         return {
@@ -284,13 +264,9 @@
     def __str__(self):
         return "shap.explainers.PartitionExplainer()"
 
-    def winter(
-        self, fm, f00, f11, max_evals, output_indexes, fixed_context, batch_size, silent
-    ):
+    def winter(self, fm, f00, f11, max_evals, output_indexes, fixed_context, batch_size, silent):
         M = len(fm)
-        m00 = np.zeros(
-            M, dtype=bool
-        )
+        m00 = np.zeros(M, dtype=bool)
         base_value = f00
         ind = len(self.dvalues) - 1
 
@@ -299,13 +275,9 @@
             f11 = f11[output_indexes]
 
         q = queue.PriorityQueue()
-        q.put(
-            (0, 0, (m00, f00, f11, ind, 1.0))
-        )
+        q.put((0, 0, (m00, f00, f11, ind, 1.0)))
         eval_count = 0
-        total_evals = min(
-            max_evals, (M - 1) * M
-        )
+        total_evals = min(max_evals, (M - 1) * M)
         pbar = None
         start_time = time.time()
         while not q.empty():
@@ -318,11 +290,7 @@
             batch_args = []
             batch_masks = []
 
-            while (
-                not q.empty()
-                and len(batch_masks) < batch_size
-                and eval_count + len(batch_masks) < max_evals
-            ):
+            while not q.empty() and len(batch_masks) < batch_size and eval_count + len(batch_masks) < max_evals:
                 m00, f00, f11, ind, weight = q.get()[2]
 
                 lind = int(self._clustering[ind - M, 0]) if ind >= M else -1
@@ -337,8 +305,8 @@
                         distance = 1
 
                 if distance < 0:
-                    #print(ind)
-                    #print(weight)
+                    # print(ind)
+                    # print(weight)
                     self.dvalues[ind] += (f11 - f00) * weight
                     continue
 
@@ -443,11 +411,12 @@
     def __init__(self, key):
         self.key = key
         self.child = []
-        self.permutations = [] # this may not be the greatest idea??
+        self.permutations = []  # this may not be the greatest idea??
         self.weights = []
 
     def __repr__(self):
         return f"({self.key}): {self.child} -> {self.permutations} \\ {self.weights}"
+
 
 # This function is to encode the dictionary to our specific structure
 def build_tree(d, root):
@@ -463,7 +432,8 @@
     # get all the sibling permutations
     generate_permutations(root)
 
-#generate all permutations of sibling nodes and assign it to the nodes
+
+# generate all permutations of sibling nodes and assign it to the nodes
 def generate_permutations(node):
     if not node.child:  # Leaf node
         node.permutations = []
@@ -473,19 +443,20 @@
     node.permutations = {}
 
     for i, child in enumerate(node.child):
-        excluded = children_keys[:i] + children_keys[i + 1:]
+        excluded = children_keys[:i] + children_keys[i + 1 :]
         generate_permutations(child)
 
         # Generate all unique combinations of permutations for each child
         child.permutations = list(all_subsets(excluded))
-        #print(len(children_keys))
-        #print([len(permutation) for permutation in child.permutations])
+        # print(len(children_keys))
+        # print([len(permutation) for permutation in child.permutations])
         child.weights = [compute_weight(len(children_keys), len(permutation)) for permutation in child.permutations]
-        #print(child.weights)
+        # print(child.weights)
 
 
 def compute_weight(total, selected):
     return 1 / (total * math.comb(total - 1, selected))
+
 
 def all_subsets(iterable):
     return chain.from_iterable(combinations(iterable, n) for n in range(len(iterable) + 1))
@@ -522,7 +493,6 @@
     return masks, keys
 
 
-
 def generate_paths_and_combinations(node):
     paths = []
 
@@ -539,21 +509,20 @@
 
     dfs(node, [])
 
-
     combinations_list = []
-    #print("the paths",paths)
+    # print("the paths",paths)
 
     for path in paths:
         filtered_path = [(key, perms, weight) for key, perms, weight in path if perms]
-        #print("filtered_path", filtered_path, "\n")
+        # print("filtered_path", filtered_path, "\n")
         if filtered_path:
             node_keys, permutations, weights = zip(*filtered_path)
             path_combinations = list(product(*permutations))
             weight_combinations = list(product(*weights))
-            #print("path combos", path_combinations, len(path_combinations))
-            #print("the weight combs", weight_combinations, len(weight_combinations))
+            # print("path combos", path_combinations, len(path_combinations))
+            # print("the weight combs", weight_combinations, len(weight_combinations))
             weight_products = [np.prod(weight_tuple) for weight_tuple in weight_combinations]
-            #print(weight_products)
+            # print(weight_products)
 
             last_key = node_keys[-1]
             for i, combination in enumerate(path_combinations):
@@ -628,8 +597,8 @@
             right_child = int(linkage_matrix[node - len(columns), 1])
             left_subtree = build_hierarchy(left_child, linkage_matrix, columns)
             right_subtree = build_hierarchy(right_child, linkage_matrix, columns)
-            return {f'cluster_{node}': {**left_subtree, **right_subtree}}
+            return {f"cluster_{node}": {**left_subtree, **right_subtree}}
 
     root_node = len(linkage_matrix) + len(columns) - 1
     hierarchy = build_hierarchy(root_node, linkage_matrix, columns)
-    return hierarchy[f'cluster_{root_node}']+    return hierarchy[f"cluster_{root_node}"]