--- conflicted
+++ resolved
@@ -5,11 +5,7 @@
 
 repos:
 - repo: https://github.com/astral-sh/ruff-pre-commit
-<<<<<<< HEAD
-  rev: v0.5.5
-=======
   rev: v0.7.2
->>>>>>> 8954b188
   hooks:
   - id: ruff
     types_or: [python, pyi, jupyter]
