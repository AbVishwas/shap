--- conflicted
+++ resolved
@@ -78,26 +78,26 @@
         Represents the lower bound of the plot's x-axis. It can be a string of the format
         "percentile(float)" to denote that percentile of the feature's value used on the x-axis.
 
-<<<<<<< HEAD
     xmax : float or string
         Represents the upper bound of the plot's x-axis. It can be a string of the format
         "percentile(float)" to denote that percentile of the feature's value used on the x-axis.
-=======
+
+        It can also be an aggregated column of a single column of an :class:`.Explanation`,
+        such as ``explanation[:, "feature_name"].percentile(20)``.
+
+    overlay: dict, optional
+        Optional dictionary of up to three additional curves to overlay as line plots.
+
+        The dictionary maps a curve name to a list of (xvalues, yvalues) pairs, where
+        there is one pair for each feature to be plotted.
+
     ax : matplotlib Axes, optional
         Optionally specify an existing :external+mpl:class:`matplotlib.axes.Axes` object, into which
         the plot will be placed.
->>>>>>> 8954b188
-
-    ax : matplotlib Axes object
-        Optionally specify an existing matplotlib ``Axes`` object, into which the plot will be placed.
-        In this case, we do not create a ``Figure``, otherwise we do.
+
+        Only supported when plotting a single feature.
 
     show : bool
-<<<<<<< HEAD
-        Whether ``matplotlib.pyplot.show()`` is called before returning.
-        Setting this to ``False`` allows the plot
-        to be customized further after it has been created.
-=======
         Whether :external+mpl:func:`matplotlib.pyplot.show()` is called before returning.
 
         Setting this to ``False`` allows the plot to be customized further after it
@@ -108,7 +108,6 @@
     ax : matplotlib Axes object
         Returns the :external+mpl:class:`~matplotlib.axes.Axes` object with the plot drawn onto it. Only
         returned if ``show=False``.
->>>>>>> 8954b188
 
     Examples
     --------
